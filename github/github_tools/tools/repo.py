from kubiya_sdk.tools import Arg
from .base import GitHubCliTool
from kubiya_sdk.tools.registry import tool_registry

repo_create = GitHubCliTool(
    name="github_repo_create",
    description="Create a new GitHub repository with specified name, organization, visibility, description, and homepage.",
    content="""
<<<<<<< HEAD
    gh repo create "$([[ -n "$org" ]] && echo "$org/$name" || echo "$name")" \
=======
    REPO_NAME="$([[ -n "$org" ]] && echo "$org/$name" || echo "$name")"

    gh repo create "$REPO_NAME" \
>>>>>>> 118a1a80
        $([[ "$private" == "true" ]] && echo "--private" || echo "--public") \
        $([[ -n "$description" ]] && echo "--description \"$description\"") \
        $([[ -n "$homepage" ]] && echo "--homepage $homepage")
    """,
    args=[
        Arg(name="name", type="str", description="New repository name. Example: 'my-awesome-project'", required=True),
        Arg(name="org", type="str", description="Optional organization name if creating under an org. Example: 'my-organization'", required=False),
        Arg(name="private", type="bool", description="Create as private repository. Set to true for private, false for public. Example: true", required=False),
        Arg(name="description", type="str", description="Repository description. Example: 'This project does amazing things'", required=False),
        Arg(name="homepage", type="str", description="Repository homepage URL. Example: 'https://myproject.com'", required=False),
    ],
)

repo_clone = GitHubCliTool(
    name="github_repo_clone",
    description="Clone a GitHub repository to your local machine.",
    content="gh repo clone $repo",
    args=[Arg(name="repo", type="str", description="Repository name or URL to clone. Example: 'octocat/Hello-World' or 'https://github.com/octocat/Hello-World.git'", required=True)],
)

repo_view = GitHubCliTool(
    name="github_repo_view",
    description="View details of a GitHub repository, optionally opening it in a web browser.",
    content="gh repo view $repo $([[ \"$web\" == \"true\" ]] && echo \"--web\")",
    args=[
        Arg(name="repo", type="str", description="Repository name or URL to view. Example: 'octocat/Hello-World'", required=True),
        Arg(name="web", type="bool", description="Open repository in web browser instead of showing info in terminal. Example: true", required=False),
    ],
)

repo_list = GitHubCliTool(
    name="github_repo_list",
    description="List GitHub repositories for the authenticated user, with options to limit results and filter by visibility.",
    content="gh repo list $([[ -n \"$limit\" ]] && echo \"--limit $limit\") $([[ -n \"$visibility\" ]] && echo \"--$visibility\")",
    args=[
        Arg(name="limit", type="int", description="Maximum number of repositories to list. Example: 10", required=False),
        Arg(name="visibility", type="str", description="Filter repositories by visibility (public, private, or internal). Example: 'public'", required=False),
    ],
)

repo_delete = GitHubCliTool(
    name="github_repo_delete",
    description="Delete a GitHub repository. Use with caution as this action is irreversible.",
    content="gh repo delete $repo --yes",
    args=[Arg(name="repo", type="str", description="Repository name or URL to delete. Example: 'myusername/old-project'", required=True)],
)

repo_fork = GitHubCliTool(
    name="github_repo_fork",
    description="Fork a GitHub repository to your account, with an option to clone it locally.",
    content="gh repo fork $repo $([[ \"$clone\" == \"true\" ]] && echo \"--clone\")",
    args=[
        Arg(name="repo", type="str", description="Repository name or URL to fork. Example: 'octocat/Spoon-Knife'", required=True),
        Arg(name="clone", type="bool", description="Clone the fork after forking. Example: true", required=False),
    ],
)

repo_archive = GitHubCliTool(
    name="github_repo_archive",
    description="Archive a GitHub repository, making it read-only.",
    content="gh repo archive $repo --yes",
    args=[Arg(name="repo", type="str", description="Repository name or URL to archive. Example: 'myusername/old-project'", required=True)],
)

repo_unarchive = GitHubCliTool(
    name="github_repo_unarchive",
    description="Unarchive a GitHub repository, making it editable again.",
    content="gh repo unarchive $repo --yes",
    args=[Arg(name="repo", type="str", description="Repository name or URL to unarchive. Example: 'myusername/old-project'", required=True)],
)

repo_rename = GitHubCliTool(
    name="github_repo_rename",
    description="Rename a GitHub repository.",
    content="gh repo rename $repo $new_name",
    args=[
        Arg(name="repo", type="str", description="Current repository name or URL. Example: 'myusername/old-name'", required=True),
        Arg(name="new_name", type="str", description="New name for the repository. Example: 'new-awesome-name'", required=True),
    ],
)

repo_readme = GitHubCliTool(
    name="github_repo_readme",
    description="View the README content of a GitHub repository.",
    content="gh repo view $repo --readme",
    args=[Arg(name="repo", type="str", description="Repository name or URL to view README. Example: 'octocat/Hello-World'", required=True)],
)

repo_language = GitHubCliTool(
    name="github_repo_language",
    description="Detect the primary programming language of a GitHub repository.",
    content="gh api repos/$repo/languages | jq -r 'to_entries | max_by(.value) | .key'",
    args=[Arg(name="repo", type="str", description="Repository name in 'owner/repo' format. Example: 'octocat/Hello-World'", required=True)],
)

repo_metadata = GitHubCliTool(
    name="github_repo_metadata",
    description="Fetch comprehensive metadata for a GitHub repository.",
    content="gh api repos/$repo | jq '{name, description, language, stargazers_count, forks_count, open_issues_count, created_at, updated_at, license: .license.name}'",
    args=[Arg(name="repo", type="str", description="Repository name in 'owner/repo' format. Example: 'octocat/Hello-World'", required=True)],
)

repo_search = GitHubCliTool(
    name="github_repo_search",
    description="Search for GitHub repositories based on various criteria.",
    content="gh search repos $query $([[ -n \"$limit\" ]] && echo \"--limit $limit\") $([[ -n \"$sort\" ]] && echo \"--sort $sort\")",
    args=[
        Arg(name="query", type="str", description="Search query for repositories. Example: 'tensorflow language:python'", required=True),
        Arg(name="limit", type="int", description="Maximum number of repositories to return. Example: 50", required=False),
        Arg(name="sort", type="str", description="Sort order for results (stars, forks, updated). Example: 'stars'", required=False),
    ],
)

repo_search_files = GitHubCliTool(
    name="github_repo_search_files",
    description="Search for files within a specific GitHub repository.",
    content="gh search code --repo $repo $query",
    args=[
        Arg(name="repo", type="str", description="Repository name in 'owner/repo' format to search in. Example: 'kubernetes/kubernetes'", required=True),
        Arg(name="query", type="str", description="Search query for files. Example: 'filename:Dockerfile'", required=True),
    ],
)

github_search = GitHubCliTool(
    name="github_search",
    description="Perform a general GitHub search across different contexts (repositories, code, issues, pull requests).",
    content="gh search $type $query $([[ -n \"$limit\" ]] && echo \"--limit $limit\")",
    args=[
        Arg(name="type", type="str", description="Search type (repos, code, issues, prs). Example: 'code'", required=True),
        Arg(name="query", type="str", description="Search query. Example: 'function language:python'", required=True),
        Arg(name="limit", type="int", description="Maximum number of results to return. Example: 100", required=False),
    ],
)

github_actions_list = GitHubCliTool(
    name="github_actions_list",
    description="List all GitHub Actions workflows in a repository.",
    content="gh workflow list --repo $repo",
    args=[
        Arg(name="repo", type="str", description="Repository name in 'owner/repo' format. Example: 'octocat/Hello-World'", required=True),
    ],
)

github_actions_status = GitHubCliTool(
    name="github_actions_status",
    description="Get the status of a specific GitHub Actions workflow run.",
    content="gh run view --repo $repo $run_id",
    args=[
        Arg(name="repo", type="str", description="Repository name in 'owner/repo' format. Example: 'octocat/Hello-World'", required=True),
        Arg(name="run_id", type="str", description="Workflow run ID. Example: '1234567890'", required=True),
    ],
)

github_actions_logs = GitHubCliTool(
    name="github_actions_logs",
    description="Retrieve logs for a specific GitHub Actions workflow run.",
    content="gh run view --repo $repo $run_id --log",
    args=[
        Arg(name="repo", type="str", description="Repository name in 'owner/repo' format. Example: 'octocat/Hello-World'", required=True),
        Arg(name="run_id", type="str", description="Workflow run ID. Example: '1234567890'", required=True),
    ],
)

github_create_workflow = GitHubCliTool(
    name="github_create_workflow",
    description="Create a new GitHub Actions workflow in a repository.",
    content="""
    mkdir -p .github/workflows
    echo "$workflow_content" > .github/workflows/$workflow_name.yml
    gh workflow enable .github/workflows/$workflow_name.yml --repo $repo
    """,
    args=[
        Arg(name="repo", type="str", description="Repository name in 'owner/repo' format. Example: 'myusername/my-project'", required=True),
        Arg(name="workflow_name", type="str", description="Name of the new workflow. Example: 'ci-workflow'", required=True),
        Arg(name="workflow_content", type="str", description="YAML content of the workflow. Example: 'name: CI\non: [push]\njobs:\n  test:\n    runs-on: ubuntu-latest\n    steps:\n      - uses: actions/checkout@v2\n      - run: npm test'", required=True),
    ],
)

github_releases = GitHubCliTool(
    name="github_releases",
    description="List releases for a GitHub repository.",
    content="gh release list --repo $repo $([[ -n \"$limit\" ]] && echo \"--limit $limit\")",
    args=[
        Arg(name="repo", type="str", description="Repository name in 'owner/repo' format. Example: 'octocat/Hello-World'", required=True),
        Arg(name="limit", type="int", description="Maximum number of releases to list. Example: 10", required=False),
    ],
)

github_create_issue = GitHubCliTool(
    name="github_create_issue",
    description="Create a new issue in a GitHub repository.",
    content="gh issue create --repo $repo --title \"$title\" --body \"$body\"",
    args=[
        Arg(name="repo", type="str", description="Repository name in 'owner/repo' format. Example: 'octocat/Hello-World'", required=True),
        Arg(name="title", type="str", description="Issue title. Example: 'Bug: App crashes on startup'", required=True),
        Arg(name="body", type="str", description="Issue body content. Example: 'When launching the app, it immediately crashes. Steps to reproduce: 1. Install app 2. Open app 3. Observe crash'", required=True),
    ],
)

github_create_pr = GitHubCliTool(
    name="github_create_pr",
    description="Create a new pull request in a GitHub repository.",
    content="gh pr create --repo $repo --title \"$title\" --body \"$body\" --base $base --head $head",
    args=[
        Arg(name="repo", type="str", description="Repository name in 'owner/repo' format. Example: 'octocat/Hello-World'", required=True),
        Arg(name="title", type="str", description="Pull request title. Example: 'Add new feature: Dark mode'", required=True),
        Arg(name="body", type="str", description="Pull request description. Example: 'This PR adds a dark mode feature to the app. It includes new styles and a toggle in the settings menu.'", required=True),
        Arg(name="base", type="str", description="The branch you want your changes pulled into. Example: 'main'", required=True),
        Arg(name="head", type="str", description="The branch that contains commits for your pull request. Example: 'feature/dark-mode'", required=True),
    ],
)

# Register all tools
for tool in [
    repo_create, repo_clone, repo_view, repo_list, repo_delete, repo_fork,
    repo_archive, repo_unarchive, repo_rename, repo_readme, repo_language,
    repo_metadata, repo_search, repo_search_files, github_search,
    github_actions_list, github_actions_status, github_actions_logs,
    github_create_workflow, github_releases, github_create_issue, github_create_pr
]:
    tool_registry.register("github", tool)<|MERGE_RESOLUTION|>--- conflicted
+++ resolved
@@ -6,13 +6,9 @@
     name="github_repo_create",
     description="Create a new GitHub repository with specified name, organization, visibility, description, and homepage.",
     content="""
-<<<<<<< HEAD
-    gh repo create "$([[ -n "$org" ]] && echo "$org/$name" || echo "$name")" \
-=======
     REPO_NAME="$([[ -n "$org" ]] && echo "$org/$name" || echo "$name")"
 
     gh repo create "$REPO_NAME" \
->>>>>>> 118a1a80
         $([[ "$private" == "true" ]] && echo "--private" || echo "--public") \
         $([[ -n "$description" ]] && echo "--description \"$description\"") \
         $([[ -n "$homepage" ]] && echo "--homepage $homepage")
